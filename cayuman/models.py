--- conflicted
+++ resolved
@@ -201,14 +201,13 @@
         Current period is defined as this:
         - That period where current_date is between date_start and date_end
         - Else None
-        Method makes of `period_by_date` to take advantage of caching, while `current` is not cached
+        Method makes use of `period_by_date` to take advantage of caching, while `current` is not cached
         """
         now = timezone.now()
-        return Period.objects.period_by_date(now.date())
-
-<<<<<<< HEAD
+        return self.period_by_date(now.date())
+
     def current_or_last(self):
-        return Period.objects.current() or Period.objects.last()
+        return self.current() or self.get_queryset().order_by("-date_end").first()
 
     @lru_cache
     def period_by_date(self, date):
@@ -219,20 +218,6 @@
         try:
             val = self.get_queryset().get(date_start__lte=date, date_end__gte=date)
         except (self.model.MultipleObjectsReturned, self.model.DoesNotExist):
-=======
-        now = timezone.now()
-        now_date = now.date()
-        try:
-            date_condition = Q(enrollment_start__lte=now) | Q(preview_date__lte=now_date)
-            end_condition = Q(date_end__gte=now_date)
-            val = self.get_queryset().get(date_condition & end_condition)
-        except self.model.MultipleObjectsReturned:
-            try:
-                val = self.get_queryset().get(date_start__lte=now_date, date_end__gte=now_date)
-            except self.model.DoesNotExist:
-                val = None
-        except self.model.DoesNotExist:
->>>>>>> 9ae52d7d
             val = None
         return val
 
@@ -335,17 +320,12 @@
     def is_current(self):
         return self == Period.objects.current()
 
-<<<<<<< HEAD
     def is_enabled_to_preview(self):
-=======
-    def can_be_previewed(self):
->>>>>>> 9ae52d7d
         now = timezone.now()
         now_date = now.date()
         if self.preview_date:
             return self.preview_date <= now_date and self.date_end >= now_date
         return self.enrollment_start <= now and self.date_end >= now_date
-<<<<<<< HEAD
 
     def is_enabled_to_enroll(self) -> bool:
         """Returns True or False depending if current period is enabled to enroll"""
@@ -353,12 +333,10 @@
         now_date = now.date()
 
         # It's never possible to enroll before `enrollment_start` and after `date_end`
-        if now_date > self.date_end or now_date < self.enrollment_start:
+        if now_date > self.date_end or now < self.enrollment_start:
             return False
 
         return True
-=======
->>>>>>> 9ae52d7d
 
     def save(self, *args, **kwargs):
         self.clean()
@@ -535,24 +513,11 @@
     @lru_cache(maxsize=None)
     def is_enabled_to_enroll(self, period: Period) -> bool:
         """Returns True or False depending if current student is enabled to enroll"""
-<<<<<<< HEAD
-        now = timezone.now().date()
+        now = timezone.now()
+        now_date = now.date()
 
         # It's never possible to enroll before `enrollment_start` and after `date_end`
         if not period.is_enabled_to_enroll():
-=======
-        if not period:
-            period = Period.objects.current()
-
-        if not period:
-            return False
-
-        now = timezone.now()
-        now_date = now.date()
-
-        # It's never possible to enroll before `enrollment_start` and after `date_end`
-        if now_date > period.date_end or now < period.enrollment_start:
->>>>>>> 9ae52d7d
             return False
 
         # students with full schedule can only re-enroll between `enrollment_start` and `enrollment_end`
